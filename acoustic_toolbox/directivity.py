r"""The directivity module provides tools to work with directivity.

The following conventions are used within this module:

* The inclination angle $\theta$ has a range $[0, \pi]$.
* The azimuth angle $\phi$ has a range $[0 , 2 \pi]$.

Functions:
    cardioid: Generate a cardioid pattern.
    figure_eight: Generate a figure-of-eight pattern.
    spherical_harmonic: Calculate spherical harmonic of order `m` and degree `n`.
    spherical_to_cartesian: Convert spherical coordinates to cartesian coordinates.
    cartesian_to_spherical: Convert cartesian coordinates to spherical coordinates.

Classes:
    Directivity: Abstract class for directivity.
    Omni: Class for omni-directional directivity.
    Cardioid: Class for cardioid directivity.
    FigureEight: Class for figure-of-eight directivity.
    SphericalHarmonic: Class for spherical harmonic directivity.
    Custom: Class for custom directivity.
"""

import abc
import matplotlib.cm as cm
import matplotlib.pyplot as plt
from matplotlib.colors import Normalize
from matplotlib.figure import Figure
import numpy as np
from numpy.typing import ArrayLike
from scipy.interpolate import interp2d as interpolate
from scipy.special import sph_harm  # pylint: disable=no-name-in-module


def cardioid(theta, a=1.0, k=1.0):
    r"""A cardioid pattern.

    Args:
      a: a
      k: k
      theta: angle $\theta$

    Returns:
      Cardioid pattern.
    """
    return np.abs(a + a * np.cos(k * theta))


def figure_eight(theta, phi=0.0):
    r"""A figure-of-eight pattern.

    Args:
      theta: angle $\theta$
      phi: angle $\phi$

    Returns:
      Figure-of-eight pattern.
    """
    del phi
    # return spherical_harmonic(theta, phi, m=0, n=1)
    return np.abs(np.cos(theta))


def spherical_harmonic(theta, phi, m=0, n=0):
    """Spherical harmonic of order `m` and degree `n`.

    Note:
      The degree `n` is often denoted `l`.

    See Also:
<<<<<<< HEAD
      [`scipy.special.sph_harm`][scipy.special.sph_harm]
=======
      [sph_harm][scipy.special.sph_harm]
>>>>>>> 0d00c8ae
    """
    # TODO: `scipy.special.sph_harm` is deprecated since v1.15. Should use `sph_harm_y` instead.
    # https://docs.scipy.org/doc/scipy/reference/generated/scipy.special.sph_harm.html
    # TODO: `scipy` expects `m` and `n` to be integers. Will need to adapt typehints
    return sph_harm(m, n, phi, theta).real


def spherical_to_cartesian(r, theta, phi):
    r"""Convert spherical coordinates to cartesian coordinates.

    Args:
      r: norm
      theta: angle $\theta$
      phi: angle $\phi$

    Returns:
       x: $x = r \sin{\theta}\cos{\phi}$
       y: $y = r \sin{\theta}\sin{\phi}$
       z: $z = r \cos{\theta}$
    """
    r = np.asanyarray(r)
    theta = np.asanyarray(theta)
    phi = np.asanyarray(phi)
    return (
        r * np.sin(theta) * np.cos(phi),
        r * np.sin(theta) * np.sin(phi),
        r * np.cos(theta),
    )


def cartesian_to_spherical(x, y, z):
    r"""Convert cartesian coordinates to spherical coordinates.

    Args:
      x: x
      y: y
      z: z

    Returns:
      r: $r = \sqrt{\left( x^2 + y^2 + z^2 \right)}$
      theta: $\theta = \arccos{\frac{z}{r}}$
      phi: $\phi = \arccos{\frac{y}{x}}$
    """
    x = np.asanyarray(x)
    y = np.asanyarray(y)
    z = np.asanyarray(z)
    r = np.linalg.norm(np.vstack((x, y, z)), axis=0)
    return r, np.arccos(z / r), np.arctan(y / x)


class Directivity:
    """Abstract directivity class.

    This class defines several methods to be implemented by subclasses.
    """

    def __init__(self, rotation=None):
        """Rotation of the directivity pattern.

        Args:
          rotation: Rotation of the directivity pattern.
        """
        self.rotation = (
            rotation if rotation else np.array([1.0, 0.0, 0.0])
        )  # X, Y, Z rotation

    @abc.abstractmethod
    def _directivity(self, theta, phi):
        r"""This function should return the directivity as function of $\theta$ and $\phi$."""

    def _undo_rotation(self, theta, phi):
        """Undo rotation."""

    def using_spherical(self, theta, phi, r=None, include_rotation: bool = True):
        r"""Return the directivity for given spherical coordinates.

        Args:
          theta: angle $\theta$
          phi: angle $\phi$
          r: norm (optional)
          include_rotation: Apply the rotation to the directivity.

        Returns:
          Directivity.

        Todo:
          Correct for rotation!!!!
        """
        # TODO: Correct for rotation!!!! use 'r' if needed in rotation logic
        return self._directivity(theta, phi)

    def using_cartesian(self, x, y, z, include_rotation: bool = True):
        """Return the directivity for given cartesian coordinates.

        Args:
          x: x
          y: y
          z: z
          include_rotation: Apply the rotation to the directivity.

        Returns:
          Directivity.

        Todo:
          Correct for rotation!!!!
        """
        r, theta, phi = cartesian_to_spherical(x, y, z)
        return self.using_spherical(theta, phi, r, include_rotation)

    def plot(
        self, filename: str | None = None, include_rotation: bool = True
    ) -> Figure:
        """Directivity plot. Plot to ``filename`` when given.

        Args:
          filename: Filename
          include_rotation: Apply the rotation to the directivity.
            By default the rotation is applied in this figure.

        Returns:
          Figure.

        Todo:
          filename
        """
        raise NotImplementedError(
            "`Directivity.plot` needs to be re-implemented, due to underlying issues from python-acoustics."
        )
        # I'm not sure how the example notebook ever ran before...
        # The method needs to be re-implemented to match the `plot` function.
        del filename
        return plot(self, include_rotation)


class Omni(Directivity):
    """Class to work with omni-directional directivity."""

    def _directivity(self, theta, phi):
        """Directivity."""
        return np.ones_like(theta)


class Cardioid(Directivity):
    """Cardioid directivity."""

    def _directivity(self, theta, phi):
        """Directivity."""
        return cardioid(theta)


class FigureEight(Directivity):
    """Directivity of a figure of eight."""

    def _directivity(self, theta, phi):
        """Directivity."""
        return figure_eight(theta, phi)


class SphericalHarmonic(Directivity):
    """Directivity of a spherical harmonic of degree `n` and order `m`."""

    def __init__(self, rotation=None, m=None, n=None):
        """Constructor."""
        super().__init__(rotation=rotation)
        self.m = m
        """Order `m`."""
        self.n = n
        """Degree `n`."""

    def _directivity(self, theta, phi):
        """Directivity."""
        return spherical_harmonic(theta, phi, self.m, self.n)


class Custom(Directivity):
    """A class to work with directivity."""

    def __init__(self, theta=None, phi=None, r=None):
        """Constructor."""
        self.theta = theta
        """Latitude. 1-D array."""

        self.phi = phi
        """Longitude. 1-D array."""
        self.r = r
        """Magnitude or radius. 2-D array."""

    def _directivity(self, theta, phi):
        """Custom directivity.

        Interpolate the directivity given longitude and latitude vectors.
        """
        f = interpolate(self.theta, self.phi, self.r)
        # TODO:
        return f(theta, phi)


def plot(d: Directivity, sphere: bool = False) -> Figure:
    """Plot directivity `d`.

    Args:
      d: Directivity
      sphere: Plot on a sphere.

    Returns:
      Figure
    """
    theta, phi = np.meshgrid(
        np.linspace(0.0, np.pi, 50), np.linspace(0.0, +2.0 * np.pi, 50)
    )

    # Directivity strength. Real-valued. Can be positive and negative.
    dr = d.using_spherical(theta, phi)

    if sphere:
        x, y, z = spherical_to_cartesian(1.0, theta, phi)

    else:
        x, y, z = spherical_to_cartesian(np.abs(dr), theta, phi)
    # R, theta, phi = cartesian_to_spherical(x, y, z)

    fig = plt.figure()
    ax = fig.add_subplot(111, projection="3d")
    # p = ax.plot_surface(x, y, z, cmap=plt.cm.jet, rstride=1, cstride=1, linewidth=0)

    norm = Normalize()
    norm.autoscale(dr)
    colors = cm.jet(norm(dr))
    m = cm.ScalarMappable(cmap=cm.jet, norm=norm)
    m.set_array(dr)
    ax.plot_surface(x, y, z, facecolors=colors, rstride=1, cstride=1, linewidth=0)
    plt.colorbar(m, ax=ax)

    ax.set_xlabel("$x$")
    ax.set_ylabel("$y$")
    ax.set_zlabel("$z$")
    return fig<|MERGE_RESOLUTION|>--- conflicted
+++ resolved
@@ -27,7 +27,6 @@
 from matplotlib.colors import Normalize
 from matplotlib.figure import Figure
 import numpy as np
-from numpy.typing import ArrayLike
 from scipy.interpolate import interp2d as interpolate
 from scipy.special import sph_harm  # pylint: disable=no-name-in-module
 
@@ -68,11 +67,7 @@
       The degree `n` is often denoted `l`.
 
     See Also:
-<<<<<<< HEAD
       [`scipy.special.sph_harm`][scipy.special.sph_harm]
-=======
-      [sph_harm][scipy.special.sph_harm]
->>>>>>> 0d00c8ae
     """
     # TODO: `scipy.special.sph_harm` is deprecated since v1.15. Should use `sph_harm_y` instead.
     # https://docs.scipy.org/doc/scipy/reference/generated/scipy.special.sph_harm.html
@@ -266,7 +261,7 @@
         Interpolate the directivity given longitude and latitude vectors.
         """
         f = interpolate(self.theta, self.phi, self.r)
-        # TODO:
+
         return f(theta, phi)
 
 
