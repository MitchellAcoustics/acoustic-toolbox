--- conflicted
+++ resolved
@@ -6,18 +6,6 @@
     python: "3.12"
   apt_packages:
     - graphviz
-<<<<<<< HEAD
-  commands:
-#   Following documentation at https://docs.readthedocs.io/en/latest/build-customization.html#install-dependencies-with-uv
-    - asdf plugin add uv
-    - asdf install uv latest
-    - asdf global uv latest
-    - uv sync --extra docs --frozen
-    - uv run -m sphinx -T -b html -d docs/_build/doctrees -D language=en docs $READTHEDOCS_OUTPUT/html
-
-mkdocs:
-  configuration: mkdocs.yml
-=======
   jobs:
     post_create_environment:
       - curl -LsSf https://astral.sh/uv/install.sh | sh
@@ -29,7 +17,6 @@
 sphinx:
   configuration: docs/source/conf.py
   fail_on_warning: false
->>>>>>> f691c2db
   
 formats:
   - pdf