"""
Module containing functions and a classes related to atmospheric acoustics.
"""
from __future__ import division, print_function

import numpy as np
import matplotlib.pyplot as plt

try:
    from pyfftw.interfaces.numpy_fft import ifft       # Performs much better than numpy's fftpack
except ImportError:                                    # Use monkey-patching np.fft perhaps instead?
    from numpy.fft import ifft


def soundspeed(ref_temp, temp):
    """
    Speed of sound :math:`c`.
    
    :param ref_temp: Reference temperature :math:`T`
    :param temp: Ambient temperature :math:`T_0`
    
    According to ISO9613-1:1993.
    
    ..  math:: c = 343.2 \\left( \\frac{T}{T_0} \\right)
    
    """
    return 343.2 * np.sqrt(temp / ref_temp)
    
def saturation_pressure(ref_pressure, triple_temp, temp):
    """
    Saturation vapour pressure :math:`p_{sat}`.
    
    :param ref_pressure: Reference pressure :math:`p_r`
    :param triple_temp: Triple point temperature water :math:`T_{01}`
    :param temp: Ambient temperature :math:`T`
    
    According to ISO9613-1:1993.
    
    .. math:: p_{sat} = 10^C \cdot p_r
    
    with exponent :math:`C` given by
    
    .. math:: C = -6.8346 \cdot \\left( \\frac{T_{01}}{T} \\right)^{1.261}  + 4.6151
    
    """
    return ref_pressure * 10.0** (-6.8346 *(triple_temp/temp)**(1.261) + 4.6151)

def molar_concentration_water_vapour(relative_humidity, saturation_pressure, pressure):
    """
    Molar concentration of water vapour :math:`h`.
    
    :param relative_humidity: Relative humidity :math:`h_r`
    :param saturation_pressure: Saturation pressure :math:`p_{sat}`
    :param pressure: Ambient pressure :math:`p`
    
    According to ISO9613-1:1993.
    
    .. math:: h = h_r  \\frac{p_{sat}}{p_a}
    
    """
    return relative_humidity * saturation_pressure / pressure

def relaxation_frequency_oxygen(pressure, ref_pressure, h):
    """
    Relaxation frequency of oxygen :math:`f_{r,O}`.
    
    :param pressure: Ambient pressure :math:`p_a`
    :param ref_pressure: Reference pressure :math:`p_r`
    :param h: Molar concentration of water vapour :math:`h`
    
    According to ISO9613-1:1993.
    
    .. math:: f_{r,O} = \\frac{p_a}{p_r} \\left( 24 + 4.04 \cdot 10^4 h \\frac{0.02 + h}{0.391 + h}  \\right)
    
    """
    return pressure / ref_pressure * ( 24.0 + 4.04 * 10.0**4.0 * h * (0.02 + h) / (0.391 + h) )

def relaxation_frequency_nitrogen(pressure, ref_pressure, temperature, ref_temperature, h):        
    """
    Relaxation frequency of nitrogen :math:`f_{r,N}`.
    
    :param pressure: Ambient pressure :math:`p_a`
    :param ref_pressure: Reference pressure :math:`p_{ref}`
    :param temperature: Ambient temperature :math:`T`
    :param ref_temperature: Reference temperature :math:`T_{ref}`
    :param h: Molar concentration of water vapour :math:`h`
    
    According to ISO9613-1:1993.
    
    .. math:: f_{r,N} = \\frac{p_a}{p_r} \\left( \\frac{T}{T_0} \\right)^{-1/2} \cdot \\left( 9 + 280 h \exp{\\left\{ -4.170 \\left[ \\left(\\frac{T}{T_0} \\right)^{-1/3} -1 \\right] \\right\} } \\right)
    
    """
    return pressure / ref_pressure * (temperature/ref_temperature)**(-0.5) * (9.0 + 280.0 * h * np.exp(-4.170 * ((temperature/ref_temperature)**(-1.0/3.0) - 1.0 ) ) )

def attenuation_coefficient(pressure, reference_pressure, temperature, reference_temperature, relaxation_frequency_nitrogen, relaxation_frequency_oxygen, frequency):
    """
    Attenuation coefficient :math:`\\alpha` describing atmospheric absorption in dB/m for the specified ``frequency``.
    
    :param temperature: Ambient temperature :math:`T`
    :param pressure: Ambient pressure :math:`T`
    
    :param frequency: Frequencies to calculate :math:`\\alpha` for.
    
    According to ISO9613-1:1993.
    """
    return 8.686 * frequency**2.0 * ( ( 1.84 * 10.0**(-11.0) * (reference_pressure/pressure) * (temperature/reference_temperature)**(0.5)) + (temperature/reference_temperature)**(-2.5) * ( 0.01275 * np.exp(-2239.1 / temperature) * (relaxation_frequency_oxygen + (frequency**2.0/relaxation_frequency_oxygen))**(-1.0) + 0.1068 * np.exp(-3352.0/temperature) * (relaxation_frequency_nitrogen + (frequency**2.0/relaxation_frequency_nitrogen))**(-1.0) ) )


class Atmosphere(object):
    """
    Class describing atmospheric conditions.
    """
    
    REF_TEMP = 293.15
    """Reference temperature"""
    
    REF_PRESSURE = 101.325
    """International Standard Atmosphere in kilopascal"""
    
    TRIPLE_TEMP = 273.16
    """Triple point isotherm temperature."""

    def __init__(self, temperature=293.15, pressure=101.325, relative_humidity=0.0):
        """
        Constructor
        
        :param temperature: Temperature
        :param pressure: Pressure
        :param relative_humidity: Relative humidity
        """
        
        ###self.__class__.temperature.add_callback(self, self._update)
        ###self.__class__.pressure.add_callback(self, self._update)
        ###self.__class__.relative_humidity.add_callback(self, self._update)
        
        self.temperature = temperature
        """Ambient temperature :math:`T`."""
        
        self.pressure = pressure
        """Ambient pressure :math:`p_a`."""
        
        self.relative_humidity = relative_humidity
        """Relative humidity"""
        
    @property
    def soundspeed(self):
        """
        Speed of sound :math:`c` calculated using :func:`Auraliser.Atmosphere.soundspeed`.
        """
        return soundspeed(self.temperature, self.REF_TEMP)
        
    @property
    def saturation_pressure(self):
        """
        Saturation pressure :math:`p_{sat}` calculated using :func:`Auraliser.Atmosphere.saturation_pressure`.
        """
        return saturation_pressure(self.REF_PRESSURE, self.TRIPLE_TEMP, self.temperature)
    
    @property
    def molar_concentration_water_vapour(self):
        """
        Molar concentration of water vapour :math:`h` calculated using :func:`Auraliser.Atmosphere.molar_concentration_water_vapour`.
        """
        return molar_concentration_water_vapour(self.relative_humidity, self.saturation_pressure, self.pressure)
        
    @property
    def relaxation_frequency_nitrogen(self):
        """
        Resonance frequency of nitrogen :math:`f_{r,N}` calculated using :func:`Auraliser.Atmosphere.relaxation_frequency_nitrogen`.
        """
        return relaxation_frequency_nitrogen(self.pressure, self.REF_PRESSURE, self.temperature, self.REF_TEMP, self.molar_concentration_water_vapour)
    
    @property
    def relaxation_frequency_oxygen(self):
        """
        Resonance frequency of oxygen :math:`f_{r,O}` calculated using :func:`Auraliser.Atmosphere.relaxation_frequency_oxygen`.
        """
        return relaxation_frequency_oxygen(self.pressure, self.REF_PRESSURE, self.molar_concentration_water_vapour)
    
    
    def attenuation_coefficient(self, frequency):
        """
        Attenuation coefficient :math:`\\alpha` describing atmospheric absorption in dB/m as function of ``frequency``.
        
        :param frequency: Frequencies to be considered.
        """
        return attenuation_coefficient(self.pressure, self.REF_PRESSURE, self.temperature, self.REF_TEMP, self.relaxation_frequency_nitrogen, self.relaxation_frequency_oxygen, frequency)
        
    ###def atmospheric_absorption(self, signal):
        ###"""
        ###Calculate the signal for the atmospheric absorption.
        
        ###:param signal:
        ###:type signal: `Auraliser.Signal.Signal`
        ###"""
        
        ###"""Octaves object"""
        ###o = Acoustics.Octave.Octave(fmin=1.0, fmax=signal.sample_frequency/2.0, order=24)
        ###frequencies = o.center()
        
        ###t = np.arange(0, len(signal))               # Time signal
        
        ###alpha = self.atmosphere.attenuation_coefficient(frequencies)
        
        ###A = 10.0**(alpha/10.0)      # Convert from decibel/m to linear/m
        
        ###A *= o.bandwidth()          # Integrate over the frequency band
        
        ###phi = np.random.randn(len(frequencies))     # Random phase
        ####phi = np.zeros(len(frequencies))
        
        ###d = self.geometry.distance  # Distance. Final Multiplier for signal strength.
        
        ###print  A * np.sin(2.0 * np.pi * np.outer(t, frequencies)+ phi)
        
        ###"""Absorption time signal."""
        ###s = d * np.sum( A * np.sin(2.0 * np.pi * np.outer(t, frequencies)+ phi))
        
        ####s /= np.sum(o.bandwidth())

        ###return s
    
    ##def absorption_coefficient(self, frequencies):
        ##"""
        ##Calculate the absorption coefficient in dB/m for the given frequencies.
        
        ##According to ISO9613-1:1993.
        
        ##:param frequencies: Frequencies to calculate alpha for.
        ##:type frequencies: :class:`np.ndarray`
        ##"""
        
        ###T = np.array(self.temperature, dtype='float128')                        # Ambient temperature
        ###p_a = np.array(self.pressure, dtype='float128')                         # Ambient pressure
        ###h = np.array(self.molar_concentration_water_vapour, dtype='float128')   # Ambient molar...
        
        ###p_r = np.array(self.REF_PRESSURE, dtype='float128')                     # Reference pressure
        ###T0 = np.array(self.REF_TEMP, dtype='float128')                          # Reference temperature
        
        ###f = np.array(frequencies, dtype='float128')
        
        
        ##T = self.temperature                        # Ambient temperature
        ##p_a = self.pressure                         # Ambient pressure
        ##h = self.molar_concentration_water_vapour   # Ambient molar...
        
        ##p_r = self.REF_PRESSURE                     # Reference pressure
        ##T0 = self.REF_TEMP                          # Reference temperature
        
        ##f = frequencies
        
        
        ##"""Relaxation frequency of oxygen."""
        ##f_rO = p_a / p_r * ( 24.0 + 4.04 * 10.0**4.0 * h * (0.02 + h) / (0.391 + h) )
        
        ##"""Relaxation frequency of nitrogen."""
        ##f_rN = p_a / p_r * (T/T0)**(-0.5) * (9.0 + 280.0 * h * np.exp(-4.170 * ((T/T0)**(-1.0/3.0) - 1.0 ) ) )
        
        ##alpha = 8.686 * f**2.0 * ( ( 1.84 * 10.0**(-11.0) * (p_r/p_a) * (T/T0)**(0.5)) + (T/T0)**(-2.5) * ( 0.01275 * np.exp(-2239.1 / T) * (f_rO + (f**2.0/f_rO))**(-1.0) + 0.1068 * np.exp(-3352.0/T) * (f_rN + (f**2.0/f_rN))**(-1.0) ) )
        
        ##return alpha
    
    def ir_attenuation_coefficient(self, d, fs=44100, N=2048, sign=+1):
        """
        Calculate the impulse response due to air absorption.
        
        :param fs: Sample frequency
        :param d: Distance
        :param N: Blocks
        :param sign: Multiply (+1) or divide (-1) by transfer function. Multiplication is used for applying the absorption while -1 is used for undoing the absorption.
        """ 
        
        d = d if isinstance(d, np.ndarray) else np.array([d])
        
        f = np.linspace(0.0, fs/2.0, N/2.0) # Frequency vector. A bin for every signal sample.
        
        tf = np.zeros((len(d), len(f)), dtype='complex')                          # Transfer function needs to be complex, and same size.
        tf += 10.0**( float(sign) * d.reshape((-1,1)) * self.attenuation_coefficient(f) / 20.0  )  # Calculate the actual transfer function.
        
        #print('TF: ' + str(tf.shape))
        
        #tf = np.concatenate( ( tf, np.conj(tf[::-1]) ))                 
        tf = np.hstack( (tf, np.conj(tf[::-1, :]))) # Positive frequencies first, and then mirrored the conjugate negative frequencies.
        
        #print('TF reshaped: ' + str(tf.shape))
        
        #n = 2**int(np.ceil(np.log2(len(tf))))   # Blocksize for the IFFT. Zeros are padded.
<<<<<<< HEAD
        ir = np.fft.ifft( tf , n=N)     # Obtain the impulse response through the IFFT.

=======
        ir = ifft( tf , n=N)     # Obtain the impulse response through the IFFT.
        
>>>>>>> 3cc2111e
        ir = np.hstack((ir[:, N/2:N], ir[:, 0:N/2]))
        
        #ir = np.real(ir[0:N/2])
        
        ir = np.real(ir).T
        
        return ir   # Note that the reduction is a factor two too much! Too much energy loss now that we use a double-sided spectrum.
    
    def plot_ir_attenuation_coefficient(self, fs, N, d, filename=None):
        """
        Plot the impulse response of the attenuation due to atmospheric absorption.
        The impulse response is calculated using :meth:`ir_attenuation_coefficient`.
        
        :param filename: Filename
        :param fs: Sample frequency
        :param N: Blocks
        :param d: Distance
        
        """
        fig = plt.figure()
        
        ax0 = fig.add_subplot(111)
        ax0.set_title('Impulse response atmospheric attenuation')
        
        ir = self.ir_attenuation_coefficient(fs, N, d)
        
        xsignal = np.arange(0.0, len(ir)) / fs
        ax0.plot(xsignal, ir)
        ax0.set_xlabel(r'$t$ in s')
        ax0.set_ylabel(r'Some')
        ax0.set_yscale('log')
        ax0.grid()
        
        if filename:
            fig.savefig(filename)
        else:
            fig.show()
    
    
    
    def plot_attenuation_coefficient(self, frequency, filename=None):
        """
        Plot the attenuation coefficient :math:`\\alpha` as function of frequency and write the figure to ``filename``.
        
        :param filename: Filename
        :param frequency: Frequencies
        
        .. note:: The attenuation coefficient is plotted in dB/km!
        
        """
        fig = plt.figure()
        ax0 = fig.add_subplot(111)
        
        ax0.plot(frequency, self.attenuation_coefficient(frequency)*1000.0)
        ax0.set_xscale('log')
        ax0.set_yscale('log')
        ax0.set_xlabel(r'$f$ in Hz')
        ax0.set_ylabel(r'$\alpha$ in dB/km')
        
        ax0.legend()
        ax0.grid()
        
        if filename:
            fig.savefig(filename)
        else:
            fig.show()
            <|MERGE_RESOLUTION|>--- conflicted
+++ resolved
@@ -285,13 +285,9 @@
         #print('TF reshaped: ' + str(tf.shape))
         
         #n = 2**int(np.ceil(np.log2(len(tf))))   # Blocksize for the IFFT. Zeros are padded.
-<<<<<<< HEAD
-        ir = np.fft.ifft( tf , n=N)     # Obtain the impulse response through the IFFT.
-
-=======
+
         ir = ifft( tf , n=N)     # Obtain the impulse response through the IFFT.
         
->>>>>>> 3cc2111e
         ir = np.hstack((ir[:, N/2:N], ir[:, 0:N/2]))
         
         #ir = np.real(ir[0:N/2])
